{
  "version": 2,
  "name": "chemcalc-pro",
  "builds": [
    {
      "src": "server.js",
<<<<<<< HEAD
      "use": "@vercel/node",
      "config": {
        "includeFiles": "public/**"
      }
    },
    {
      "src": "public/**",
      "use": "@vercel/static"
=======
      "use": "@vercel/node"
>>>>>>> 19e34715
    }
  ],
  "routes": [
    {
      "src": "/api/(.*)",
      "dest": "/server.js"
    },
    {
      "src": "/",
      "dest": "/server.js"
    }
  ],
  "env": {
    "NODE_ENV": "production"
  }
}<|MERGE_RESOLUTION|>--- conflicted
+++ resolved
@@ -3,19 +3,7 @@
   "name": "chemcalc-pro",
   "builds": [
     {
-      "src": "server.js",
-<<<<<<< HEAD
-      "use": "@vercel/node",
-      "config": {
-        "includeFiles": "public/**"
-      }
-    },
-    {
-      "src": "public/**",
-      "use": "@vercel/static"
-=======
-      "use": "@vercel/node"
->>>>>>> 19e34715
+      "src": "server.js"
     }
   ],
   "routes": [
